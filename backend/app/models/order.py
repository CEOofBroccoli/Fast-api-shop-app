--- conflicted
+++ resolved
@@ -21,12 +21,7 @@
     updated_at = Column(DateTime(timezone=True), server_default=func.now(), onupdate=func.now())
     ordered_by = Column(Integer, ForeignKey("users.id"), nullable=False)
 
-<<<<<<< HEAD
-    product = relationship("Product", back_populates="orders")  # Assuming you have a Product model
+    product = relationship("Product", back_populates="orders")
     user = relationship("User", back_populates="orders")
     
-    
-=======
-    product = relationship("Product", back_populates="orders")
-    user = relationship("User", back_populates="orders")
->>>>>>> 0e03f495
+    